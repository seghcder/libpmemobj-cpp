/*
 * Copyright 2016-2018, Intel Corporation
 *
 * Redistribution and use in source and binary forms, with or without
 * modification, are permitted provided that the following conditions
 * are met:
 *
 *     * Redistributions of source code must retain the above copyright
 *       notice, this list of conditions and the following disclaimer.
 *
 *     * Redistributions in binary form must reproduce the above copyright
 *       notice, this list of conditions and the following disclaimer in
 *       the documentation and/or other materials provided with the
 *       distribution.
 *
 *     * Neither the name of the copyright holder nor the names of its
 *       contributors may be used to endorse or promote products derived
 *       from this software without specific prior written permission.
 *
 * THIS SOFTWARE IS PROVIDED BY THE COPYRIGHT HOLDERS AND CONTRIBUTORS
 * "AS IS" AND ANY EXPRESS OR IMPLIED WARRANTIES, INCLUDING, BUT NOT
 * LIMITED TO, THE IMPLIED WARRANTIES OF MERCHANTABILITY AND FITNESS FOR
 * A PARTICULAR PURPOSE ARE DISCLAIMED. IN NO EVENT SHALL THE COPYRIGHT
 * OWNER OR CONTRIBUTORS BE LIABLE FOR ANY DIRECT, INDIRECT, INCIDENTAL,
 * SPECIAL, EXEMPLARY, OR CONSEQUENTIAL DAMAGES (INCLUDING, BUT NOT
 * LIMITED TO, PROCUREMENT OF SUBSTITUTE GOODS OR SERVICES; LOSS OF USE,
 * DATA, OR PROFITS; OR BUSINESS INTERRUPTION) HOWEVER CAUSED AND ON ANY
 * THEORY OF LIABILITY, WHETHER IN CONTRACT, STRICT LIABILITY, OR TORT
 * (INCLUDING NEGLIGENCE OR OTHERWISE) ARISING IN ANY WAY OUT OF THE USE
 * OF THIS SOFTWARE, EVEN IF ADVISED OF THE POSSIBILITY OF SUCH DAMAGE.
 */

/*
 * obj_cpp_transaction.cpp -- cpp transaction test
 */

#include "unittest.hpp"

#include <libpmemobj++/make_persistent.hpp>
#include <libpmemobj++/make_persistent_array_atomic.hpp>
#include <libpmemobj++/mutex.hpp>
#include <libpmemobj++/p.hpp>
#include <libpmemobj++/persistent_ptr.hpp>
#include <libpmemobj++/pool.hpp>
#include <libpmemobj++/shared_mutex.hpp>

namespace
{
int counter = 0;
}

/*
 * XXX The Microsoft compiler does not follow the ISO SD-6: SG10 Feature
 * Test Recommendations. "_MSC_VER" is a workaround.
 */
#if _MSC_VER < 1900
#ifndef __cpp_lib_uncaught_exceptions
#define __cpp_lib_uncaught_exceptions 201411
namespace std
{

int
uncaught_exceptions() noexcept
{
	return ::counter;
}

} /* namespace std */
#endif /* __cpp_lib_uncaught_exceptions */
#endif /* _MSC_VER */

#include <libpmemobj++/transaction.hpp>

#define LAYOUT "cpp"
#define POOL_SZIE PMEMOBJ_MIN_POOL

namespace nvobj = pmem::obj;

namespace
{

struct foo {
	nvobj::p<int> bar;
	nvobj::shared_mutex smtx;
};

struct root {
	nvobj::persistent_ptr<foo> pfoo;
	nvobj::persistent_ptr<nvobj::p<int>> parr;
	nvobj::mutex mtx;
	nvobj::shared_mutex shared_mutex;
};

void
fake_commit()
{
}

void
real_commit()
{
	nvobj::transaction::commit();
}

/*
 * Callable object class.
 */
class transaction_test {
public:
	/*
	 * Constructor.
	 */
	transaction_test(nvobj::pool<root> &pop_) : pop(pop_)
	{
	}

	/*
	 * The transaction worker.
	 */
	void
	operator()()
	{
		auto rootp = this->pop.root();

		if (rootp->pfoo == nullptr)
			rootp->pfoo = nvobj::make_persistent<foo>();

		rootp->pfoo->bar = 42;
	}

private:
	nvobj::pool<root> &pop;
};

/*
 * do_transaction -- internal C-style function transaction.
 */
void
do_transaction(nvobj::pool<root> &pop)
{
	auto rootp = pop.root();

	rootp->parr = nvobj::make_persistent<nvobj::p<int>>();

	*rootp->parr.get() = 5;
}

/*
 * Closure tests.
 */

/*
 * test_tx_no_throw_no_abort -- test transaction without exceptions and aborts
 */
void
test_tx_no_throw_no_abort(nvobj::pool<root> &pop)
{
	auto rootp = pop.root();

	UT_ASSERT(rootp->pfoo == nullptr);
	UT_ASSERT(rootp->parr == nullptr);

	try {
		nvobj::transaction::run(pop, [&]() {
			rootp->pfoo = nvobj::make_persistent<foo>();
		});
	} catch (...) {
		UT_ASSERT(0);
	}

	UT_ASSERT(rootp->pfoo != nullptr);
	UT_ASSERT(rootp->parr == nullptr);

	try {
		nvobj::transaction::run(
			pop, std::bind(do_transaction, std::ref(pop)),
			rootp->mtx);
	} catch (...) {
		UT_ASSERT(0);
	}

	UT_ASSERT(rootp->pfoo != nullptr);
	UT_ASSERT(rootp->parr != nullptr);
	UT_ASSERTeq(*rootp->parr.get(), 5);

	try {
		nvobj::transaction::run(pop, transaction_test(pop), rootp->mtx,
					rootp->pfoo->smtx);
	} catch (...) {
		UT_ASSERT(0);
	}

	UT_ASSERT(rootp->pfoo != nullptr);
	UT_ASSERT(rootp->parr != nullptr);
	UT_ASSERTeq(*rootp->parr.get(), 5);
	UT_ASSERTeq(rootp->pfoo->bar, 42);

	try {
		nvobj::transaction::run(pop, [&]() {
			nvobj::delete_persistent<foo>(rootp->pfoo);
			nvobj::delete_persistent<nvobj::p<int>>(rootp->parr);
			rootp->pfoo = nullptr;
			rootp->parr = nullptr;
		});
	} catch (...) {
		UT_ASSERT(0);
	}

	UT_ASSERT(rootp->pfoo == nullptr);
	UT_ASSERT(rootp->parr == nullptr);
}

static bool
test_shared_mutex_self_deadlock()
{
	/*
	 * Starting transaction with already taken shared_lock should fail.
	 *
	 * However:
	 *  - pmemobj prior to 1.5.1 has a bug (see pmem/pmdk#3536) which
	 *    corrupts mutex state by unlocking it when it shouldn't
	 *  - shared_mutexes (rwlocks), as implemented by pmemobj, do not detect
	 *    self-deadlocks on Windows
	 */
#if TESTS_LIBPMEMOBJ_VERSION < 0x010501 || defined(_WIN32)
	return false;
#else
	return true;
#endif
}

/*
 * test_tx_throw_no_abort -- test transaction with exceptions and no aborts
 */
void
test_tx_throw_no_abort(nvobj::pool<root> &pop)
{
	auto rootp = pop.root();

	UT_ASSERT(rootp->pfoo == nullptr);
	UT_ASSERT(rootp->parr == nullptr);

	bool exception_thrown = false;
	try {
		nvobj::transaction::run(pop, [&]() {
			rootp->pfoo = nvobj::make_persistent<foo>();
			throw std::runtime_error("error");
		});
	} catch (std::runtime_error &) {
		exception_thrown = true;
	} catch (...) {
		UT_ASSERT(0);
	}

	UT_ASSERT(exception_thrown);
	exception_thrown = false;
	UT_ASSERT(rootp->pfoo == nullptr);
	UT_ASSERT(rootp->parr == nullptr);

	try {
		nvobj::transaction::run(pop, [&]() {
			rootp->pfoo = nvobj::make_persistent<foo>();
			nvobj::transaction::run(pop, [&]() {
				throw std::runtime_error("error");
			});
		});
	} catch (std::runtime_error &) {
		exception_thrown = true;
	} catch (...) {
		UT_ASSERT(0);
	}

	UT_ASSERT(exception_thrown);
	exception_thrown = false;
	UT_ASSERT(rootp->pfoo == nullptr);
	UT_ASSERT(rootp->parr == nullptr);

	try {
		nvobj::transaction::run(pop, [&]() {
			rootp->pfoo = nvobj::make_persistent<foo>();
			try {
				nvobj::transaction::run(pop, [&]() {
					throw std::runtime_error("error");
				});
			} catch (std::runtime_error &) {
				exception_thrown = true;
			} catch (...) {
				UT_ASSERT(0);
			}
			UT_ASSERT(exception_thrown);
			exception_thrown = false;
		});
	} catch (pmem::transaction_error &) {
		exception_thrown = true;
	} catch (...) {
		UT_ASSERT(0);
	}

	UT_ASSERT(exception_thrown);
	UT_ASSERT(rootp->pfoo == nullptr);
	UT_ASSERT(rootp->parr == nullptr);

	if (test_shared_mutex_self_deadlock()) {
		exception_thrown = false;
		rootp->shared_mutex.lock();
		try {
			nvobj::transaction::run(pop, [&]() {},
						rootp->shared_mutex);
		} catch (pmem::transaction_error &) {
			exception_thrown = true;
		} catch (...) {
			UT_ASSERT(0);
		}

		UT_ASSERT(exception_thrown);
		rootp->shared_mutex.unlock();
	}
}

/*
 * test_tx_no_throw_abort -- test transaction with an abort and no exceptions
 */
void
test_tx_no_throw_abort(nvobj::pool<root> &pop)
{
	auto rootp = pop.root();

	UT_ASSERT(rootp->pfoo == nullptr);
	UT_ASSERT(rootp->parr == nullptr);

	bool exception_thrown = false;
	try {
		nvobj::transaction::run(pop, [&]() {
			rootp->pfoo = nvobj::make_persistent<foo>();
			nvobj::transaction::abort(-1);
		});
	} catch (pmem::manual_tx_abort &) {
		exception_thrown = true;
	} catch (...) {
		UT_ASSERT(0);
	}

	UT_ASSERT(exception_thrown);
	exception_thrown = false;
	UT_ASSERT(rootp->pfoo == nullptr);
	UT_ASSERT(rootp->parr == nullptr);

	try {
		nvobj::transaction::run(pop, [&]() {
			rootp->pfoo = nvobj::make_persistent<foo>();
			nvobj::transaction::run(
				pop, [&]() { nvobj::transaction::abort(-1); });
		});
	} catch (pmem::manual_tx_abort &) {
		exception_thrown = true;
	} catch (...) {
		UT_ASSERT(0);
	}

	UT_ASSERT(exception_thrown);
	exception_thrown = false;
	UT_ASSERT(rootp->pfoo == nullptr);
	UT_ASSERT(rootp->parr == nullptr);

	try {
		nvobj::transaction::run(pop, [&]() {
			rootp->pfoo = nvobj::make_persistent<foo>();
			try {
				nvobj::transaction::run(pop, [&]() {
					nvobj::transaction::abort(-1);
				});
			} catch (pmem::manual_tx_abort &) {
				exception_thrown = true;
			} catch (...) {
				UT_ASSERT(0);
			}
		});
	} catch (pmem::transaction_error &) {
		exception_thrown = true;
	} catch (...) {
		UT_ASSERT(0);
	}

	UT_ASSERT(exception_thrown);
	UT_ASSERT(rootp->pfoo == nullptr);
	UT_ASSERT(rootp->parr == nullptr);
}

/*
 * Scoped tests.
 */

/*
 * test_tx_no_throw_no_abort_scope -- test transaction without exceptions
 *	and aborts
 */
template <typename T>
void
test_tx_no_throw_no_abort_scope(nvobj::pool<root> &pop,
				std::function<void()> commit)
{
	auto rootp = pop.root();

	UT_ASSERT(rootp->pfoo == nullptr);
	UT_ASSERT(rootp->parr == nullptr);

	try {
		T to(pop);
		rootp->pfoo = nvobj::make_persistent<foo>();
		commit();
	} catch (...) {
		UT_ASSERT(0);
	}

	UT_ASSERTeq(nvobj::transaction::error(), 0);
	UT_ASSERT(rootp->pfoo != nullptr);
	UT_ASSERT(rootp->parr == nullptr);

	try {
		T to(pop, rootp->mtx);
		do_transaction(pop);
		commit();
	} catch (...) {
		UT_ASSERT(0);
	}

	UT_ASSERTeq(nvobj::transaction::error(), 0);
	UT_ASSERT(rootp->pfoo != nullptr);
	UT_ASSERT(rootp->parr != nullptr);
	UT_ASSERTeq(*rootp->parr.get(), 5);

	try {
		T to(pop, rootp->mtx, rootp->pfoo->smtx);
		transaction_test tt(pop);
		tt.operator()();
		commit();
	} catch (...) {
		UT_ASSERT(0);
	}

	UT_ASSERTeq(nvobj::transaction::error(), 0);
	UT_ASSERT(rootp->pfoo != nullptr);
	UT_ASSERT(rootp->parr != nullptr);
	UT_ASSERTeq(*rootp->parr.get(), 5);
	UT_ASSERTeq(rootp->pfoo->bar, 42);

	try {
		T to(pop);
		nvobj::delete_persistent<foo>(rootp->pfoo);
		nvobj::delete_persistent<nvobj::p<int>>(rootp->parr);
		rootp->pfoo = nullptr;
		rootp->parr = nullptr;
		commit();
	} catch (...) {
		UT_ASSERT(0);
	}

	UT_ASSERTeq(nvobj::transaction::error(), 0);
	UT_ASSERT(rootp->pfoo == nullptr);
	UT_ASSERT(rootp->parr == nullptr);
}

/*
 * test_tx_throw_no_abort_scope -- test transaction with exceptions
 *	and no aborts
 */
template <typename T>
void
test_tx_throw_no_abort_scope(nvobj::pool<root> &pop)
{
	auto rootp = pop.root();

	UT_ASSERT(rootp->pfoo == nullptr);
	UT_ASSERT(rootp->parr == nullptr);

	bool exception_thrown = false;
	try {
		counter = 0;
		T to(pop);
		rootp->pfoo = nvobj::make_persistent<foo>();
		counter = 1;
		throw std::runtime_error("error");
	} catch (std::runtime_error &) {
		exception_thrown = true;
	} catch (...) {
		UT_ASSERT(0);
	}

	UT_ASSERTeq(nvobj::transaction::error(), ECANCELED);
	UT_ASSERT(exception_thrown);
	exception_thrown = false;
	UT_ASSERT(rootp->pfoo == nullptr);
	UT_ASSERT(rootp->parr == nullptr);

	try {
		counter = 0;
		T to(pop);
		rootp->pfoo = nvobj::make_persistent<foo>();
		{
			T to_nested(pop);
			counter = 1;
			throw std::runtime_error("error");
		}
	} catch (std::runtime_error &) {
		exception_thrown = true;
	} catch (...) {
		UT_ASSERT(0);
	}

	UT_ASSERTeq(nvobj::transaction::error(), ECANCELED);
	UT_ASSERT(exception_thrown);
	exception_thrown = false;
	UT_ASSERT(rootp->pfoo == nullptr);
	UT_ASSERT(rootp->parr == nullptr);

	try {
		counter = 0;
		T to(pop);
		rootp->pfoo = nvobj::make_persistent<foo>();
		try {
			T to_nested(pop);
			counter = 1;
			throw std::runtime_error("error");
		} catch (std::runtime_error &) {
			exception_thrown = true;
		} catch (...) {
			UT_ASSERT(0);
		}
		counter = 0;
		UT_ASSERT(exception_thrown);
		exception_thrown = false;
	} catch (pmem::transaction_error &) {
		exception_thrown = true;
	} catch (...) {
		UT_ASSERT(0);
	}

	/* the transaction will be aborted silently */
	UT_ASSERTeq(nvobj::transaction::error(), ECANCELED);
	if (std::is_same<T, nvobj::transaction::automatic>::value)
		UT_ASSERT(exception_thrown);
	else
		UT_ASSERT(!exception_thrown);
	UT_ASSERT(rootp->pfoo == nullptr);
	UT_ASSERT(rootp->parr == nullptr);

<<<<<<< HEAD
	/* commiting non-existent transaction should fail with an exception */
	exception_thrown = false;
	try {
		nvobj::transaction::commit();
	} catch (pmem::transaction_error &te) {
		exception_thrown = true;
	} catch (...) {
		UT_ASSERT(0);
	}
	UT_ASSERT(exception_thrown);
=======
	if (test_shared_mutex_self_deadlock()) {
		exception_thrown = false;
		rootp->shared_mutex.lock();
		try {
			T t(pop, rootp->shared_mutex);
		} catch (pmem::transaction_error &) {
			exception_thrown = true;
		} catch (...) {
			UT_ASSERT(0);
		}

		UT_ASSERTeq(nvobj::transaction::error(), EINVAL);
		UT_ASSERT(exception_thrown);
		rootp->shared_mutex.unlock();
	}
>>>>>>> dc852464
}

/*
 * test_tx_no_throw_abort_scope -- test transaction with an abort
 *	and no exceptions
 */
template <typename T>
void
test_tx_no_throw_abort_scope(nvobj::pool<root> &pop)
{
	auto rootp = pop.root();

	UT_ASSERT(rootp->pfoo == nullptr);
	UT_ASSERT(rootp->parr == nullptr);

	bool exception_thrown = false;
	try {
		counter = 0;
		T to(pop);
		rootp->pfoo = nvobj::make_persistent<foo>();
		counter = 1;
		nvobj::transaction::abort(ECANCELED);
	} catch (pmem::manual_tx_abort &) {
		exception_thrown = true;
	} catch (...) {
		UT_ASSERT(0);
	}

	UT_ASSERTeq(nvobj::transaction::error(), ECANCELED);
	UT_ASSERT(exception_thrown);
	exception_thrown = false;
	UT_ASSERT(rootp->pfoo == nullptr);
	UT_ASSERT(rootp->parr == nullptr);

	try {
		counter = 0;
		T to(pop);
		rootp->pfoo = nvobj::make_persistent<foo>();
		{
			T to_nested(pop);
			counter = 1;
			nvobj::transaction::abort(EINVAL);
		}
	} catch (pmem::manual_tx_abort &) {
		exception_thrown = true;
	} catch (...) {
		UT_ASSERT(0);
	}

	UT_ASSERTeq(nvobj::transaction::error(), EINVAL);
	UT_ASSERT(exception_thrown);
	exception_thrown = false;
	UT_ASSERT(rootp->pfoo == nullptr);
	UT_ASSERT(rootp->parr == nullptr);

	try {
		counter = 0;
		T to(pop);
		rootp->pfoo = nvobj::make_persistent<foo>();
		try {
			T to_nested(pop);
			counter = 1;
			nvobj::transaction::abort(-1);
		} catch (pmem::manual_tx_abort &) {
			exception_thrown = true;
		} catch (...) {
			UT_ASSERT(0);
		}
	} catch (pmem::transaction_error &) {
		exception_thrown = true;
	} catch (...) {
		UT_ASSERT(0);
	}

	UT_ASSERTeq(nvobj::transaction::error(), -1);
	UT_ASSERT(exception_thrown);
	UT_ASSERT(rootp->pfoo == nullptr);
	UT_ASSERT(rootp->parr == nullptr);
}

/*
 * test_tx_automatic_destructor_throw -- test transaction with a C tx_abort
 *	and no exceptions
 */
void
test_tx_automatic_destructor_throw(nvobj::pool<root> &pop)
{
	auto rootp = pop.root();

	UT_ASSERT(rootp->pfoo == nullptr);
	UT_ASSERT(rootp->parr == nullptr);

	bool exception_thrown = false;
	try {
		nvobj::transaction::automatic to(pop);
		rootp->pfoo = nvobj::make_persistent<foo>();
		pmemobj_tx_abort(ECANCELED);
	} catch (pmem::transaction_error &) {
		exception_thrown = true;
	} catch (...) {
		UT_ASSERT(0);
	}

	UT_ASSERTeq(nvobj::transaction::error(), ECANCELED);
	UT_ASSERT(exception_thrown);
	UT_ASSERT(rootp->pfoo == nullptr);
	UT_ASSERT(rootp->parr == nullptr);

	exception_thrown = false;
	try {
		nvobj::transaction::automatic to(pop);
		rootp->pfoo = nvobj::make_persistent<foo>();
		pmemobj_tx_abort(ECANCELED);
		pmemobj_tx_process(); /* move to finally */
	} catch (pmem::transaction_error &) {
		exception_thrown = true;
	} catch (...) {
		UT_ASSERT(0);
	}

	UT_ASSERTeq(nvobj::transaction::error(), ECANCELED);
	UT_ASSERT(exception_thrown);
	UT_ASSERT(rootp->pfoo == nullptr);
	UT_ASSERT(rootp->parr == nullptr);

	exception_thrown = false;
	try {
		nvobj::transaction::automatic to(pop);
		pmemobj_tx_commit();
		pmemobj_tx_process(); /* move to finally */
	} catch (pmem::transaction_error &) {
		exception_thrown = true;
	} catch (...) {
		UT_ASSERT(0);
	}

	UT_ASSERTeq(nvobj::transaction::error(), 0);
	UT_ASSERT(!exception_thrown);

	counter = 0;
	try {
		nvobj::transaction::automatic to(pop);
		rootp->pfoo = nvobj::make_persistent<foo>();
		try {
			nvobj::transaction::automatic to_nested(pop);
			pmemobj_tx_abort(-1);
		} catch (pmem::transaction_error &) {
			/*verify the exception only */
			counter = 1;
			throw;
		} catch (...) {
			UT_ASSERT(0);
		}
	} catch (pmem::transaction_error &) {
		exception_thrown = true;
	} catch (...) {
		UT_ASSERT(0);
	}

	UT_ASSERTeq(nvobj::transaction::error(), -1);
	UT_ASSERT(exception_thrown);
	UT_ASSERT(rootp->pfoo == nullptr);
	UT_ASSERT(rootp->parr == nullptr);

	try {
		nvobj::transaction::automatic to(pop);
		rootp->pfoo = nvobj::make_persistent<foo>();
		try {
			nvobj::transaction::automatic to_nested(pop);
			pmemobj_tx_abort(-1);
		} catch (pmem::transaction_error &) {
			/*verify the exception only */
		} catch (...) {
			UT_ASSERT(0);
		}
	} catch (pmem::transaction_error &) {
		exception_thrown = true;
	} catch (...) {
		UT_ASSERT(0);
	}

	UT_ASSERTeq(nvobj::transaction::error(), -1);
	UT_ASSERT(exception_thrown);
	UT_ASSERT(rootp->pfoo == nullptr);
	UT_ASSERT(rootp->parr == nullptr);

	try {
		counter = 0;
		nvobj::transaction::automatic to(pop);
		rootp->pfoo = nvobj::make_persistent<foo>();
		try {
			nvobj::transaction::automatic to_nested(pop);
			counter = 1;
			throw std::runtime_error("error");
		} catch (std::runtime_error &) {
			exception_thrown = true;
			counter = 0;
		} catch (...) {
			UT_ASSERT(0);
		}
		UT_ASSERT(exception_thrown);
		exception_thrown = false;
	} catch (pmem::transaction_error &) {
		exception_thrown = true;
	} catch (...) {
		UT_ASSERT(0);
	}

	/* the transaction will be aborted silently */
	UT_ASSERTeq(nvobj::transaction::error(), ECANCELED);
	UT_ASSERT(exception_thrown);
	UT_ASSERT(rootp->pfoo == nullptr);
	UT_ASSERT(rootp->parr == nullptr);
}

/*
 * test_tx_snapshot -- 1) Check if transaction_error is thrown, when snapshot()
 * is not called from transaction.
 * 2) Check if transaction_error is thrown, when internal call to
 * pmemobj_tx_add_range_direct() failed.
 * 3) Check if assigning value to pmem object is valid under pmemcheck when
 * object was snapshotted beforehand.
 * 4) Check if snapshotted value was rolled back in case of transacion abort.
 */
void
test_tx_snapshot(nvobj::pool<root> &pop)
{
	nvobj::persistent_ptr<char[]> parr;
	try {
		nvobj::make_persistent_atomic<char[]>(pop, parr, 5);
	} catch (...) {
		UT_ASSERT(0);
	}

	bool exception_thrown = false;
	try {
		nvobj::transaction::snapshot<char>(parr.get(), 5);
		UT_ASSERT(0);
	} catch (pmem::transaction_error &) {
		exception_thrown = true;
	} catch (...) {
		UT_ASSERT(0);
	}
	UT_ASSERT(exception_thrown);

	exception_thrown = false;
	try {
		nvobj::transaction::run(pop, [&] {
			nvobj::transaction::snapshot<char>(parr.get(),
							   POOL_SZIE);
		});
		UT_ASSERT(0);
	} catch (pmem::transaction_error &) {
		exception_thrown = true;
	} catch (...) {
		UT_ASSERT(0);
	}
	UT_ASSERT(exception_thrown);

	try {
		nvobj::transaction::run(pop, [&] {
			nvobj::transaction::snapshot<char>(parr.get(), 5);
			for (int i = 0; i < 5; ++i)
				parr[i] = 1; /* no pmemcheck errors */
		});
	} catch (...) {
		UT_ASSERT(0);
	}

	try {
		nvobj::transaction::run(pop, [&] {
			nvobj::transaction::snapshot(parr.get(), 5);
			for (int i = 0; i < 5; ++i)
				parr[i] = 2;
			nvobj::transaction::abort(-1);
		});
		UT_ASSERT(0);
	} catch (pmem::manual_tx_abort &) {
		for (int i = 0; i < 5; ++i)
			UT_ASSERT(parr[i] == 1); /* check rolled back values */
	} catch (...) {
		UT_ASSERT(0);
	}
}
}

int
main(int argc, char *argv[])
{
	START();

	if (argc != 2)
		UT_FATAL("usage: %s file-name", argv[0]);

	const char *path = argv[1];

	nvobj::pool<root> pop;
	try {
		pop = nvobj::pool<root>::create(path, LAYOUT, POOL_SZIE,
						S_IWUSR | S_IRUSR);
	} catch (...) {
		UT_FATAL("!pmemobj_create: %s", path);
	}

	test_tx_no_throw_no_abort(pop);
	test_tx_throw_no_abort(pop);
	test_tx_no_throw_abort(pop);

	test_tx_no_throw_no_abort_scope<nvobj::transaction::manual>(
		pop, real_commit);
	test_tx_throw_no_abort_scope<nvobj::transaction::manual>(pop);
	test_tx_no_throw_abort_scope<nvobj::transaction::manual>(pop);

	test_tx_no_throw_no_abort_scope<nvobj::transaction::automatic>(
		pop, fake_commit);
	test_tx_throw_no_abort_scope<nvobj::transaction::automatic>(pop);
	test_tx_no_throw_abort_scope<nvobj::transaction::automatic>(pop);
	test_tx_automatic_destructor_throw(pop);

	test_tx_snapshot(pop);

	pop.close();

	return 0;
}<|MERGE_RESOLUTION|>--- conflicted
+++ resolved
@@ -544,7 +544,6 @@
 	UT_ASSERT(rootp->pfoo == nullptr);
 	UT_ASSERT(rootp->parr == nullptr);
 
-<<<<<<< HEAD
 	/* commiting non-existent transaction should fail with an exception */
 	exception_thrown = false;
 	try {
@@ -555,7 +554,7 @@
 		UT_ASSERT(0);
 	}
 	UT_ASSERT(exception_thrown);
-=======
+
 	if (test_shared_mutex_self_deadlock()) {
 		exception_thrown = false;
 		rootp->shared_mutex.lock();
@@ -571,7 +570,6 @@
 		UT_ASSERT(exception_thrown);
 		rootp->shared_mutex.unlock();
 	}
->>>>>>> dc852464
 }
 
 /*
