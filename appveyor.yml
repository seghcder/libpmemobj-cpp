version: 1.4.{build}
os: Visual Studio 2017
platform: x64

environment:
  VCPKG_DEFAULT_TRIPLET: x64-windows
  GENERATOR: "Visual Studio 14 2015 Win64"

install:
- vcpkg install pmdk:x64-windows
- vcpkg install sfml:x64-windows
- vcpkg integrate install

cache: c:\tools\vcpkg\installed

configuration:
- Debug
- Release

matrix:
  fast_finish: true

before_build:
- cmake . -Bbuild -G "%GENERATOR%"
        -DCMAKE_TOOLCHAIN_FILE=c:/tools/vcpkg/scripts/buildsystems/vcpkg.cmake
        -DCMAKE_INSTALL_PREFIX=c:/install/libpmemobj-cpp
        -DTESTS_USE_FORCED_PMEM=ON

build_script:
- msbuild build/ALL_BUILD.vcxproj /property:Configuration=%CONFIGURATION%
          /verbosity:minimal

test_script:
- cd build
<<<<<<< HEAD
- ctest -C %CONFIGURATION% --output-on-failure --timeout 540
- msbuild INSTALL.vcxproj
=======
- ctest -C %CONFIGURATION% --output-on-failure
- msbuild INSTALL.vcxproj /verbosity:minimal
>>>>>>> 768da42e
- cd ..
# build standalone example
- cd examples/map_cli
- cmake . -G "%GENERATOR%"
        -DCMAKE_TOOLCHAIN_FILE=c:/tools/vcpkg/scripts/buildsystems/vcpkg.cmake
        -DCMAKE_PREFIX_PATH=c:/install/libpmemobj-cpp
        -DTESTS_USE_FORCED_PMEM=ON
- msbuild ALL_BUILD.vcxproj /verbosity:minimal<|MERGE_RESOLUTION|>--- conflicted
+++ resolved
@@ -32,13 +32,8 @@
 
 test_script:
 - cd build
-<<<<<<< HEAD
 - ctest -C %CONFIGURATION% --output-on-failure --timeout 540
-- msbuild INSTALL.vcxproj
-=======
-- ctest -C %CONFIGURATION% --output-on-failure
 - msbuild INSTALL.vcxproj /verbosity:minimal
->>>>>>> 768da42e
 - cd ..
 # build standalone example
 - cd examples/map_cli
