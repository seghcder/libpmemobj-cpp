--- conflicted
+++ resolved
@@ -116,13 +116,8 @@
 
 			if (err) {
 				pmemobj_tx_abort(EINVAL);
-<<<<<<< HEAD
+				(void)pmemobj_tx_end();
 				throw transaction_error("failed to add lock");
-=======
-				(void)pmemobj_tx_end();
-				throw transaction_error("failed to"
-							" add lock");
->>>>>>> dc852464
 			}
 		}
 
